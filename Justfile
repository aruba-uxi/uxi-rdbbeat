# Show this message and exit.
help:
	@just --list

# Clean temporary files from repo folder
clean:
	rm -rf build dist wheels *.egg-info
	rm -rf */build */dist
	find . -path '*/__pycache__/*' -delete
	find . -type d -name '__pycache__' -empty -delete
	rm -rf '.mypy_cache'
	rm -rf '.pytest_cache'
	rm -rf '.coverage'

# Install pip-tools
install-pip-tools:
	pip install --quiet pip-tools

# Create requirements.txt file
requirements:
	@just install-pip-tools
	# this is temporary
	pip install pipenv
	pipenv lock --requirements

# Setup requirements
setup:
	@just requirements
	pip install -r requirements.txt

# Setup dev requirements
setup-dev:
	@just requirements
	pip install -r requirements.txt -r dev-requirements.in

# Auto-format the code
fmt:
	isort .
	flynt --quiet .
	# commenting out black because it has compatibility issues with click
	# will add it back when there's testing
	# black .

# Run all lints
lint:
	flake8 .
	flynt --dry-run --fail-on-change --quiet .
	isort --diff --check .
<<<<<<< HEAD
	black --diff --check .
	mypy .
=======
	# black --diff --check .
	yamllint .
>>>>>>> 9e3bc77a
<|MERGE_RESOLUTION|>--- conflicted
+++ resolved
@@ -46,10 +46,6 @@
 	flake8 .
 	flynt --dry-run --fail-on-change --quiet .
 	isort --diff --check .
-<<<<<<< HEAD
-	black --diff --check .
-	mypy .
-=======
 	# black --diff --check .
-	yamllint .
->>>>>>> 9e3bc77a
+  mypy .
+	yamllint .