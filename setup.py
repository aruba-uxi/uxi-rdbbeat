--- conflicted
+++ resolved
@@ -8,11 +8,7 @@
     name="uxi-celery-scheduler",
     python_requires=">=3.8",
     author="Aruba UXI",
-<<<<<<< HEAD
     version="1.3.0",
-=======
-    version="1.2.2",
->>>>>>> e83a2ec4
     description="A Scheduler Based SQLalchemy For Celery",
     classifiers=[
         "Intended Audience :: Developers",
