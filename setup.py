"""
    :license: MIT, see LICENSE for more details.
"""

from setuptools import find_packages, setup

setup(
    name="uxi-celery-scheduler",
    python_requires=">=3.8",
    author="Aruba UXI",
<<<<<<< HEAD
    version="1.6.3",
=======
    version="1.7.0",
>>>>>>> 018a47b3
    description="A SQLalchemy-based Scheduler For Celery Beat",
    classifiers=[
        "Intended Audience :: Developers",
        "Operating System :: OS Independent",
        "Programming Language :: Python :: 3.10",
        "Programming Language :: Python :: 3.9",
        "Programming Language :: Python :: 3.8",
        "Programming Language :: Python :: 3",
    ],
    url="https://github.com/aruba-uxi/celery-sqlalchemy-scheduler",
    packages=find_packages(exclude=["tests"]),
    package_data={"uxi_celery_scheduler": ["py.typed"]},
    include_package_data=True,
    zip_safe=False,
    install_requires=["celery~=5.2", "sqlalchemy~=1.4", "alembic", "pydantic", "python-dotenv"],
)<|MERGE_RESOLUTION|>--- conflicted
+++ resolved
@@ -8,11 +8,7 @@
     name="uxi-celery-scheduler",
     python_requires=">=3.8",
     author="Aruba UXI",
-<<<<<<< HEAD
-    version="1.6.3",
-=======
-    version="1.7.0",
->>>>>>> 018a47b3
+    version="1.7.1",
     description="A SQLalchemy-based Scheduler For Celery Beat",
     classifiers=[
         "Intended Audience :: Developers",
