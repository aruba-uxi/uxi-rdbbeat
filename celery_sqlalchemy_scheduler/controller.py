--- conflicted
+++ resolved
@@ -1,10 +1,7 @@
 from sqlalchemy.orm import Session
 from sqlalchemy.orm.exc import NoResultFound
-<<<<<<< HEAD
 
 from celery_sqlalchemy_scheduler.exceptions import PeriodicTaskNotFound
-=======
->>>>>>> 62a7e524
 
 from .data_models import ScheduledTask
 from .db.models import CrontabSchedule, PeriodicTask
@@ -24,7 +21,6 @@
         task=scheduled_task.task,
     )
     session.add(task)
-<<<<<<< HEAD
 
     return task
 
@@ -69,8 +65,6 @@
         raise PeriodicTaskNotFound from e
 
     return task
-=======
-    return task
 
 
 def delete_task(session: Session, periodic_task_id: int) -> PeriodicTask:
@@ -80,4 +74,4 @@
         return task
     except NoResultFound:
         raise NoResultFound()
->>>>>>> 62a7e524
+       