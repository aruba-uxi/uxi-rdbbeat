# coding=utf-8

import datetime as dt
import pytz

import sqlalchemy as sa
<<<<<<< HEAD
from sqlalchemy import event
from sqlalchemy.orm import relationship, foreign, remote
from celery import current_app, schedules
=======
from sqlalchemy.event import listen
from sqlalchemy.orm import relationship, foreign, remote
from sqlalchemy.sql import select, insert, update

from celery import schedules
from celery.five import python_2_unicode_compatible
>>>>>>> 2526fc56
from celery.utils.log import get_logger
from dateutil import tz

from .tzcrontab import TzAwareCrontab
from .session import ModelBase
from .literals import MICROSECONDS, SECONDS, MINUTES, HOURS

logger = get_logger('celery_sqlalchemy_scheduler.models')


def cronexp(field):
    """Representation of cron expression."""
    return field and str(field).replace(' ', '') or '*'


class ModelMixin(object):

    @classmethod
    def create(cls, **kw):
        return cls(**kw)

    def update(self, **kw):
        for attr, value in kw.items():
            setattr(self, attr, value)
        return self


class IntervalSchedule(ModelBase, ModelMixin):
    __tablename__ = 'celery_interval_schedule'
    __table_args__ = {'sqlite_autoincrement': True}

    id = sa.Column(sa.Integer, primary_key=True, autoincrement=True)

    every = sa.Column(sa.Integer, nullable=False)
    period = sa.Column(sa.String(24))

    def __repr__(self):
        if self.every == 1:
            return 'every {0.period_singular}'.format(self)
        return 'every {0.every} {0.period}'.format(self)

    @property
    def schedule(self):
        return schedules.schedule(
            dt.timedelta(**{self.period: self.every}),
            # nowfun=lambda: make_aware(now())
            # nowfun=dt.datetime.now
        )

    @classmethod
    def from_schedule(cls, session, schedule, period=SECONDS):
        every = max(schedule.run_every.total_seconds(), 0)
        model = session.query(IntervalSchedule).filter_by(
            every=every, period=period).first()
        if not model:
            model = cls(every=every, period=period)
            session.add(model)
            session.commit()
        return model

    def period_singular(self):
        return self.period[:-1]

    @classmethod
    def __declare_last__(cls):
        @event.listens_for(cls, 'after_insert')
        def receive_after_insert_for_cache_query(mapper, conn, target):
            """注册Mapper事件，监听insert之后

            :param target: 模型
            """
            logger.debug('after_insert {}'.format(target))

        @event.listens_for(cls, 'after_update')
        def receive_after_update_for_cache_query(mapper, conn, target):
            """注册Mapper事件，监听update之后

            :param target: 模型
            """
            logger.debug('after_update {}'.format(target))

        @event.listens_for(cls, 'after_delete')
        def receive_after_delete_for_cache_query(mapper, conn, target):
            """注册Mapper事件，监听delete之后

            :param target: 模型
            """
            logger.debug('after_delete {}'.format(target))


class CrontabSchedule(ModelBase, ModelMixin):
    __tablename__ = 'celery_crontab_schedule'
    __table_args__ = {'sqlite_autoincrement': True}

    id = sa.Column(sa.Integer, primary_key=True, autoincrement=True)
    minute = sa.Column(sa.String(60 * 4), default='*')
    hour = sa.Column(sa.String(24 * 4), default='*')
    day_of_week = sa.Column(sa.String(64), default='*')
    day_of_month = sa.Column(sa.String(31 * 4), default='*')
    month_of_year = sa.Column(sa.String(64), default='*')
    timezone = sa.Column(sa.String(64), default='UTC')

    def __repr__(self):
        return '{0} {1} {2} {3} {4} (m/h/d/dM/MY) {5}'.format(
            cronexp(self.minute), cronexp(self.hour),
            cronexp(self.day_of_week), cronexp(self.day_of_month),
            cronexp(self.month_of_year), str(self.timezone)
        )

    @property
    def schedule(self):
        return TzAwareCrontab(
            minute=self.minute,
            hour=self.hour, day_of_week=self.day_of_week,
            day_of_month=self.day_of_month,
            month_of_year=self.month_of_year,
            tz=pytz.timezone(self.timezone)
        )

    @classmethod
    def from_schedule(cls, session, schedule):
        spec = {
            'minute': schedule._orig_minute,
            'hour': schedule._orig_hour,
            'day_of_week': schedule._orig_day_of_week,
            'day_of_month': schedule._orig_day_of_month,
            'month_of_year': schedule._orig_month_of_year,
        }
        if schedule.tz:
            spec.update({
                'timezone': schedule.tz.zone
            })
        model = session.query(CrontabSchedule).filter_by(**spec).first()
        if not model:
            model = cls(**spec)
            session.add(model)
            session.commit()
        return model


class SolarSchedule(ModelBase, ModelMixin):
    __tablename__ = 'celery_solar_schedule'
    __table_args__ = {'sqlite_autoincrement': True}

    id = sa.Column(sa.Integer, primary_key=True, autoincrement=True)

    event = sa.Column(sa.String(24))
    latitude = sa.Column(sa.Float())
    longitude = sa.Column(sa.Float())

    @property
    def schedule(self):
        return schedules.solar(
            self.event,
            self.latitude,
            self.longitude,
            nowfun=dt.datetime.now
        )

    @classmethod
    def from_schedule(cls, session, schedule):
        spec = {
            'event': schedule.event,
            'latitude': schedule.lat,
            'longitude': schedule.lon
        }
        model = session.query(SolarSchedule).filter_by(**spec).first()
        if not model:
            model = cls(**spec)
            session.add(model)
            session.commit()
        return model

    def __repr__(self):
        return '{0} ({1}, {2})'.format(
            self.event,
            self.latitude,
            self.longitude
        )


class PeriodicTaskChanged(ModelBase, ModelMixin):
    """Helper table for tracking updates to periodic tasks."""

    __tablename__ = 'celery_periodic_task_changed'

    id = sa.Column(sa.Integer, primary_key=True)
    last_update = sa.Column(
        sa.DateTime(timezone=True), nullable=False, default=dt.datetime.now)

    @classmethod
    def changed(cls, mapper, connection, target):
        """
        :param mapper: the Mapper which is the target of this event
        :param connection: the Connection being used
        :param target: the mapped instance being persisted
        """
        if not target.no_changes:
            cls.update_changed(mapper, connection, target)

    @classmethod
    def update_changed(cls, mapper, connection, target):
        s = connection.execute(select([PeriodicTaskChanged]).
                               where(PeriodicTaskChanged.id == 1).limit(1))
        if not s:
            s = connection.execute(insert(PeriodicTaskChanged),
                                   last_update=dt.datetime.now())
        else:
            s = connection.execute(update(PeriodicTaskChanged).
                                   where(PeriodicTaskChanged.id == 1).
                                   values(last_update=dt.datetime.now()))

    @classmethod
    def last_change(cls, session):
        periodic_tasks = session.query(PeriodicTaskChanged).get(1)
        if periodic_tasks:
            return periodic_tasks.last_update


class PeriodicTask(ModelBase, ModelMixin):

    __tablename__ = 'celery_periodic_task'
    __table_args__ = {'sqlite_autoincrement': True}

    id = sa.Column(sa.Integer, primary_key=True, autoincrement=True)
    # name
    name = sa.Column(sa.String(255), unique=True)
    # task name
    task = sa.Column(sa.String(255))

    interval_id = sa.Column(sa.Integer)
    interval = relationship(
        IntervalSchedule,
        uselist=False,
        primaryjoin=foreign(interval_id) == remote(IntervalSchedule.id)
    )

    crontab_id = sa.Column(sa.Integer)
    crontab = relationship(
        CrontabSchedule,
        uselist=False,
        primaryjoin=foreign(crontab_id) == remote(CrontabSchedule.id)
    )

    solar_id = sa.Column(sa.Integer)
    solar = relationship(
        SolarSchedule,
        uselist=False,
        primaryjoin=foreign(solar_id) == remote(SolarSchedule.id)
    )

    # 参数
    args = sa.Column(sa.Text(), default='[]')
    kwargs = sa.Column(sa.Text(), default='{}')
    # 队列
    queue = sa.Column(sa.String(255))
    # 交换器
    exchange = sa.Column(sa.String(255))
    # 路由键
    routing_key = sa.Column(sa.String(255))
    # 优先级
    priority = sa.Column(sa.Integer())

    expires = sa.Column(sa.DateTime(timezone=True))

    one_off = sa.Column(sa.Boolean(), default=False)

    # 开始时间
    start_time = sa.Column(sa.DateTime(timezone=True))
    # 使能/禁能
    enabled = sa.Column(sa.Boolean(), default=True)
    # 最后运行时间
    last_run_at = sa.Column(sa.DateTime(timezone=True))
    # 总运行次数
    total_run_count = sa.Column(sa.Integer(), nullable=False, default=0)
    # 修改时间
    date_changed = sa.Column(sa.DateTime(timezone=True),
                             default=dt.datetime.now, onupdate=dt.datetime.now)
    # 说明
    description = sa.Column(sa.Text(), default='')

    no_changes = False

    def __repr__(self):
        fmt = '{0.name}: {{no schedule}}'
        if self.interval:
            fmt = '{0.name}: {0.interval}'
        elif self.crontab:
            fmt = '{0.name}: {0.crontab}'
        elif self.solar:
            fmt = '{0.name}: {0.solar}'
        return fmt.format(self)

    @property
    def task_name(self):
        return self.task

    @task_name.setter
    def task_name(self, value):
        self.task = value

    @property
    def schedule(self):
        if self.interval:
            return self.interval.schedule
        elif self.crontab:
            return self.crontab.schedule
        elif self.solar:
            return self.solar.schedule
        raise ValueError('{} schedule is None!'.format(self.name))

<<<<<<< HEAD
    @classmethod
    def __declare_last__(cls):
        @event.listens_for(cls, 'after_insert')
        def receive_after_insert_for_cache_query(mapper, conn, target):
            """注册Mapper事件，监听insert之后

            :param target: 模型
            """
            logger.debug('after_insert {}'.format(target))

        @event.listens_for(cls, 'after_update')
        def receive_after_update_for_cache_query(mapper, conn, target):
            """注册Mapper事件，监听update之后

            :param target: 模型
            """
            logger.debug('after_update {}'.format(target))

        @event.listens_for(cls, 'after_delete')
        def receive_after_delete_for_cache_query(mapper, conn, target):
            """注册Mapper事件，监听delete之后

            :param target: 模型
            """
            logger.debug('after_delete {}'.format(target))
=======

listen(PeriodicTask, 'after_insert', PeriodicTaskChanged.update_changed)
listen(PeriodicTask, 'after_delete', PeriodicTaskChanged.update_changed)
listen(PeriodicTask, 'after_update', PeriodicTaskChanged.changed)
listen(IntervalSchedule, 'after_insert', PeriodicTaskChanged.update_changed)
listen(IntervalSchedule, 'after_delete', PeriodicTaskChanged.update_changed)
listen(IntervalSchedule, 'after_update', PeriodicTaskChanged.update_changed)
listen(CrontabSchedule, 'after_insert', PeriodicTaskChanged.update_changed)
listen(CrontabSchedule, 'after_delete', PeriodicTaskChanged.update_changed)
listen(CrontabSchedule, 'after_update', PeriodicTaskChanged.update_changed)
listen(SolarSchedule, 'after_insert', PeriodicTaskChanged.update_changed)
listen(SolarSchedule, 'after_delete', PeriodicTaskChanged.update_changed)
listen(SolarSchedule, 'after_update', PeriodicTaskChanged.update_changed)
>>>>>>> 2526fc56
<|MERGE_RESOLUTION|>--- conflicted
+++ resolved
@@ -4,18 +4,11 @@
 import pytz
 
 import sqlalchemy as sa
-<<<<<<< HEAD
-from sqlalchemy import event
-from sqlalchemy.orm import relationship, foreign, remote
-from celery import current_app, schedules
-=======
 from sqlalchemy.event import listen
 from sqlalchemy.orm import relationship, foreign, remote
 from sqlalchemy.sql import select, insert, update
 
 from celery import schedules
-from celery.five import python_2_unicode_compatible
->>>>>>> 2526fc56
 from celery.utils.log import get_logger
 from dateutil import tz
 
@@ -78,32 +71,6 @@
 
     def period_singular(self):
         return self.period[:-1]
-
-    @classmethod
-    def __declare_last__(cls):
-        @event.listens_for(cls, 'after_insert')
-        def receive_after_insert_for_cache_query(mapper, conn, target):
-            """注册Mapper事件，监听insert之后
-
-            :param target: 模型
-            """
-            logger.debug('after_insert {}'.format(target))
-
-        @event.listens_for(cls, 'after_update')
-        def receive_after_update_for_cache_query(mapper, conn, target):
-            """注册Mapper事件，监听update之后
-
-            :param target: 模型
-            """
-            logger.debug('after_update {}'.format(target))
-
-        @event.listens_for(cls, 'after_delete')
-        def receive_after_delete_for_cache_query(mapper, conn, target):
-            """注册Mapper事件，监听delete之后
-
-            :param target: 模型
-            """
-            logger.debug('after_delete {}'.format(target))
 
 
 class CrontabSchedule(ModelBase, ModelMixin):
@@ -327,33 +294,6 @@
             return self.solar.schedule
         raise ValueError('{} schedule is None!'.format(self.name))
 
-<<<<<<< HEAD
-    @classmethod
-    def __declare_last__(cls):
-        @event.listens_for(cls, 'after_insert')
-        def receive_after_insert_for_cache_query(mapper, conn, target):
-            """注册Mapper事件，监听insert之后
-
-            :param target: 模型
-            """
-            logger.debug('after_insert {}'.format(target))
-
-        @event.listens_for(cls, 'after_update')
-        def receive_after_update_for_cache_query(mapper, conn, target):
-            """注册Mapper事件，监听update之后
-
-            :param target: 模型
-            """
-            logger.debug('after_update {}'.format(target))
-
-        @event.listens_for(cls, 'after_delete')
-        def receive_after_delete_for_cache_query(mapper, conn, target):
-            """注册Mapper事件，监听delete之后
-
-            :param target: 模型
-            """
-            logger.debug('after_delete {}'.format(target))
-=======
 
 listen(PeriodicTask, 'after_insert', PeriodicTaskChanged.update_changed)
 listen(PeriodicTask, 'after_delete', PeriodicTaskChanged.update_changed)
@@ -366,5 +306,4 @@
 listen(CrontabSchedule, 'after_update', PeriodicTaskChanged.update_changed)
 listen(SolarSchedule, 'after_insert', PeriodicTaskChanged.update_changed)
 listen(SolarSchedule, 'after_delete', PeriodicTaskChanged.update_changed)
-listen(SolarSchedule, 'after_update', PeriodicTaskChanged.update_changed)
->>>>>>> 2526fc56
+listen(SolarSchedule, 'after_update', PeriodicTaskChanged.update_changed)